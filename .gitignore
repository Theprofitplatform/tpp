# Build output
dist/
.astro/

# Dependencies
node_modules/

# Logs
npm-debug.log*
yarn-debug.log*
yarn-error.log*
pnpm-debug.log*

# Environment variables (SECURITY)
.env
.env.production
.env.local
.env.*.local
.env.tool-agent

# macOS
.DS_Store

# JetBrains IDEs
.idea/

# Build artifacts
releases/
current
test-reports/

# Backend specific (keep .env.example)
backend/.env
logs/
!logs/.gitkeep

# Legacy files
SETUP_STEPS.md
<<<<<<< HEAD
ecosystem.config.cjs

# ==========================================
# NEW: Intelligent cleanup additions
# ==========================================

# Visual regression test artifacts (2.1GB saved!)
scripts/visual-check/screenshots/
scripts/visual-check/test-results/
scripts/visual-check/node_modules/
scripts/visual-check/playwright-report/
scripts/visual-check/.cache/

# Keep only the code, not the artifacts
scripts/visual-check/*.json
!scripts/visual-check/package.json
!scripts/visual-check/package-lock.json
!scripts/visual-check/discovered-pages.json

# N8N QA test artifacts
tests/n8n-qa/screenshots/
tests/n8n-qa/test-results/
tests/n8n-qa/node_modules/
tests/n8n-qa/.env

# API service runtime files
api/node_modules/
api/logs/
api/data/
api/.env

# Tools runtime
tools/node_modules/

# Systemd service files (system-specific, not portable)
*.service
*.timer

# Database files (should be backed up separately, not in git)
*.db
*.db-shm
*.db-wal
*.sqlite
*.sqlite3

# Analysis reports (generated files)
scripts/visual-check/analysis-report.json
scripts/visual-check/comprehensive-report.json

# Fixes and instructions (one-time use)
scripts/visual-check/fixes/

# Email test artifacts
scripts/visual-check/send-*.log

# Backup files
*.backup
*.bak
*~

# Temporary files
tmp/
temp/
.cache/

# PM2 ecosystem files (environment-specific)
ecosystem.config.js
ecosystem.config.cjs

# Wrangler (keep wrangler.toml, ignore runtime)
.wrangler/
=======
ecosystem.config.cjs**/lighthouse.*/
C:\\Users\\
speed-test
>>>>>>> d49a2d30
<|MERGE_RESOLUTION|>--- conflicted
+++ resolved
@@ -36,8 +36,6 @@
 
 # Legacy files
 SETUP_STEPS.md
-<<<<<<< HEAD
-ecosystem.config.cjs
 
 # ==========================================
 # NEW: Intelligent cleanup additions
@@ -108,8 +106,10 @@
 
 # Wrangler (keep wrangler.toml, ignore runtime)
 .wrangler/
-=======
-ecosystem.config.cjs**/lighthouse.*/
+
+# Lighthouse cache files (Windows)
+**/lighthouse.*/
 C:\\Users\\
-speed-test
->>>>>>> d49a2d30
+
+# Speed test artifacts
+speed-test